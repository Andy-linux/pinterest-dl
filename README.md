# Pinterest Image Downloader CLI (pinterest-dl)
[![PyPI - Version](https://img.shields.io/pypi/v/pinterest-dl)](https://pypi.org/project/pinterest-dl/)
[![PyPI - Python Version](https://img.shields.io/pypi/pyversions/pinterest-dl)](https://pypi.org/project/pinterest-dl/)
[![PyPI - License](https://img.shields.io/pypi/l/pinterest-dl)](https://github.com/sean1832/pinterest-dl/blob/main/LICENSE)
[![Downloads](https://static.pepy.tech/badge/pinterest-dl)](https://pepy.tech/project/pinterest-dl)


This CLI (Command Line Interface) tool facilitates the scraping and downloading of images from [Pinterest](https://pinterest.com). Using [Selenium](https://selenium.dev) for automation, it enables users to extract images from a specified Pinterest URL and save them to a chosen directory.

> **⚠️ Disclaimer:**  
> This project is independent and not affiliated with Pinterest. It's designed solely for educational purposes. Please be aware that automating the scraping of websites might conflict with their [Terms of Service](https://developers.pinterest.com/terms/). The repository owner disclaims any liability for misuse of this tool. Use it responsibly and at your own legal risk.

> **🗒️ Note:**  
> This project draws inspiration from [pinterest-image-scraper](https://github.com/xjdeng/pinterest-image-scraper).

## 🌟 Features
- ✅ Scrape images directly from a Pinterest URL.
- ✅ Asynchronously download images from a list of URLs. ([see pull request](https://github.com/sean1832/pinterest-dl/pull/1))
- ✅ Save scraped URLs to a JSON file for future access.
- ✅ Incognito mode to keep your scraping discreet.
- ✅ Access detailed output for effective debugging.
- ✅ Support for the Firefox browser.
- ✅ Insert `alt` text for images as metadata `comment` in the downloaded image for searchability.
- ✅ Scrape private boards and pins with browser cookies. ([see pull request](https://github.com/sean1832/pinterest-dl/pull/20))

## 🚩 Known Issues
- 🔲 Incompatibility with Pinterest URLs that include search queries.
- 🔲 Not sorely tested on Linux and Mac. Please create an [Issue](https://github.com/sean1832/pinterest-dl/issues) to report any bugs.

## 📋 Requirements
- Python 3.10 or newer
- Chrome or Firefox browser

## 📥 Installation

### Using pip (Recommended)
```bash
pip install pinterest-dl
```

### Cloning from GitHub
```bash
git clone https://github.com/sean1832/pinterest-dl.git
cd pinterest-dl
pip install .
```

## 🚀 CLI-Usage

### General Command Structure
```bash
pinterest-dl [command] [options]
```

---
### Examples

**Scraping Images in anonymous mode:**

Scrape images in anonymous mode, without login, to the `./images/art` directory from the Pinterest URL `https://www.pinterest.com/pin/1234567` with a limit of `30` images and a minimum resolution of `512x512`. Save scraped URLs to a `JSON` file.
```bash
pinterest-dl scrape "https://www.pinterest.com/pin/1234567" "images/art" -l 30 -r 512x512 --json
```

**Get Browser Cookies:**
<<<<<<< HEAD

=======
>>>>>>> 11e7da14
Get browser cookies for Pinterest login and save them to the `cookies.json` file in headful mode (with browser window).
```bash
pinterest-dl login -o cookies.json --headful
```
> [!TIP]
> You will be prompted to enter your Pinterest email and password. The tool will save the browser cookies to the specified file for future use.

**Scraping Private Boards:**
<<<<<<< HEAD

=======
>>>>>>> 11e7da14
Scrape images from a private Pinterest board using the cookies saved in the `cookies.json` file.
```bash
pinterest-dl scrape "https://www.pinterest.com/pin/1234567" "images/art" -l 30 -c cookies.json
```

**Downloading Images:**

Download images from the `art.json` file to the `./downloaded_imgs` directory with a minimum resolution of `1024x1024`.
```bash
pinterest-dl download art.json -o downloaded_imgs -r 1024x1024
```
---
### Commands

#### 1. Login
Login to Pinterest using your credentials to obtain browser cookies for scraping private boards and pins.

**Syntax:**
```bash
pinterest-dl login [options]
```

**Options:**
- `-o`, `--output [file]`: File to save browser cookies for future use. (default: `cookies.json`)
- `--firefox`: Opt for Firefox as the scraping browser.
- `--headful`: Run in headful mode with browser window.
- `--verbose`: Enable detailed output for debugging.
- `--incognito`: Activate incognito mode for scraping.

> [!TIP]
> After entering `login` command, you will be prompted to enter your Pinterest email and password.
> The tool will then save the browser cookies to the specified file for future use. (if not specified, it will save to `./cookies.json`)

#### 2. Scrape
Extract images from a specified Pinterest URL.

**Syntax:**
```bash
pinterest-dl scrape [url] [output_dir] [options]
```

**Options:**
- `-c`, `--cookies [file]`: File containing browser cookies for private boards/pins. Run `login` command to obtain cookies.
- `-l`, `--limit [number]`: Max number of image to download (default: 100).
- `-r`, `--resolution [width]x[height]`: Minimum image resolution for download (e.g., 512x512).
- `--timeout [second]`: Timeout in seconds for requests (default: 3).
- `--incognito`: Activate incognito mode for scraping.
- `--json`: Save scraped URLs to a JSON file.
- `--dry-run`: Execute scrape without downloading images.
- `--firefox`: Opt for Firefox as the scraping browser.
- `--headful`: Run in headful mode with browser window.
- `--verbose`: Enable detailed output for debugging.

#### 3. Download
Download images from a list of URLs provided in a file.

**Syntax:**
```bash
pinterest-dl download [url_list] [options]
```

**Options:**
- `-o`, `--output [directory]`: Output directory (default: ./<json_filename>).
- `-r`, `--resolution [width]x[height]`: minimum resolution to download (e.g. 512x512).
- `--verbose`: Enable verbose output.


## 🛠️ Python Usage
You can also use the `PinterestDL` class directly in your Python code to scrape and download images programmatically.

### 1. Quick Scrape and Download
The following example shows how to scrape and download images from a Pinterest URL in one step.

```python
from pinterest_dl import PinterestDL

# Initialize and run the Pinterest image downloader with specified settings
images = PinterestDL.with_browser(
    "chrome",  # Browser type to use for scraping (choose "chrome" or "firefox")
    timeout=3,  # Timeout in seconds for each request (default: 3)
    headless=True,  # Run browser in headless mode (default: True)
    incognito=False,  # Enable incognito mode to avoid saving browsing data (default: False)
    verbose=False,  # Enable detailed logging for debugging (default: False)
).scrape_and_download(
    url="https://www.pinterest.com/pin/1234567",  # Pinterest URL to scrape
    output_dir="images/art",  # Directory to save downloaded images
    limit=30,  # Max number of images to download 
    min_resolution=(512, 512),  # Minimum resolution for images (width, height) (default: None)
    json_output="art.json",  # File to save URLs of scraped images (default: None)
    dry_run=False,  # If True, performs a scrape without downloading images (default: False)
    add_captions=True,  # Adds image `alt` text as metadata to images (default: False)
)
```

### 2. Scrape with Cookies for Private Boards
**2a. Obtain cookies**
You need to first log in to Pinterest to obtain browser cookies for scraping private boards and pins.
```python
import os
import json

from pinterest_dl import PinterestDL

# Make sure you don't expose your password in the code.
email = input("Enter Pinterest email: ")
password = os.getenv("PINTEREST_PASSWORD")

# Initialize browser and login to Pinterest
cookies = PinterestDL.with_browser(
    browser_type="chrome",
    headless=True,
).login(email, password).get_cookies(
    after_sec=7,  # Time to wait before capturing cookies. Login may take time.
)

# Save cookies to a file
with open("cookies.json", "w") as f:
    json.dump(cookies, f, indent=4)
```

**2b. Scrape with cookies**
After obtaining cookies, you can use them to scrape private boards and pins.
```python
from pinterest_dl import PinterestDL

# Initialize and run the Pinterest image downloader with specified settings
images = (
    PinterestDL.with_browser(
        "chrome",  # Browser type to use for scraping (choose "chrome" or "firefox")
    )
    .with_cookies(
        "cookies.json",  # Path to cookies file
        wait_sec=1,  # Time to wait after go to homepage. Default 1 second
    )
    .scrape_and_download(
        url="https://www.pinterest.com/pin/1234567",  # Assume this is a private board URL
        output_dir="images/art",  # Directory to save downloaded images
        limit=30,  # Max number of images to download
    )
)
```

### 3. Detailed Scraping with Lower-Level Control

Use this example if you need more granular control over scraping and downloading images.

```python
from pinterest_dl import PinterestDL

# 1. Initialize PinterestDL with browser settings and scrape images
scraped_images = PinterestDL.with_browser("chrome").scrape(
    url="https://www.pinterest.com/pin/1234567",  # URL of the Pinterest page
    limit=30,  # Maximum number of images to scrape
)

# 2. Save Scraped Data to JSON
# Convert scraped data into a dictionary and save it to a JSON file for future access
images_data = [img.to_dict() for img in scraped_images]
PinterestDL.write_json(images_data, "art.json", indent=4)

# 3. Download Images
# Download images to a specified directory
downloaded_imgs = PinterestDL.download_images(images=scraped_images, output_dir="images/art")

# 4. Prune Images by Resolution
# Remove images that do not meet the minimum resolution requirements
min_resolution = (512, 512)
valid_indices = PinterestDL.prune_images(downloaded_imgs, min_resolution)

# 5. Add Alt Text as Metadata
# Extract `alt` text from images and set it as metadata in the downloaded files
PinterestDL.add_captions(images=downloaded_imgs, indices=valid_indices)
```

## 📜 License
[Apache License 2.0](LICENSE)<|MERGE_RESOLUTION|>--- conflicted
+++ resolved
@@ -1,11 +1,13 @@
-# Pinterest Image Downloader CLI (pinterest-dl)
+# Pinterest Image Downloader (pinterest-dl)
 [![PyPI - Version](https://img.shields.io/pypi/v/pinterest-dl)](https://pypi.org/project/pinterest-dl/)
 [![PyPI - Python Version](https://img.shields.io/pypi/pyversions/pinterest-dl)](https://pypi.org/project/pinterest-dl/)
 [![PyPI - License](https://img.shields.io/pypi/l/pinterest-dl)](https://github.com/sean1832/pinterest-dl/blob/main/LICENSE)
 [![Downloads](https://static.pepy.tech/badge/pinterest-dl)](https://pepy.tech/project/pinterest-dl)
 
 
-This CLI (Command Line Interface) tool facilitates the scraping and downloading of images from [Pinterest](https://pinterest.com). Using [Selenium](https://selenium.dev) for automation, it enables users to extract images from a specified Pinterest URL and save them to a chosen directory.
+This library facilitates the scraping and downloading of images from [Pinterest](https://pinterest.com). Using [Selenium](https://selenium.dev) for automation, it enables users to extract images from a specified Pinterest URL and save them to a chosen directory.
+
+It includes a [CLI](#-cli-usage) for direct usage and a [Python API](#️-python-api) for programmatic access. The tool supports scraping images from public and private boards and pins using browser cookies. It also allows users to save scraped URLs to a JSON file for future access.
 
 > **⚠️ Disclaimer:**  
 > This project is independent and not affiliated with Pinterest. It's designed solely for educational purposes. Please be aware that automating the scraping of websites might conflict with their [Terms of Service](https://developers.pinterest.com/terms/). The repository owner disclaims any liability for misuse of this tool. Use it responsibly and at your own legal risk.
@@ -63,10 +65,7 @@
 ```
 
 **Get Browser Cookies:**
-<<<<<<< HEAD
-
-=======
->>>>>>> 11e7da14
+
 Get browser cookies for Pinterest login and save them to the `cookies.json` file in headful mode (with browser window).
 ```bash
 pinterest-dl login -o cookies.json --headful
@@ -75,10 +74,7 @@
 > You will be prompted to enter your Pinterest email and password. The tool will save the browser cookies to the specified file for future use.
 
 **Scraping Private Boards:**
-<<<<<<< HEAD
-
-=======
->>>>>>> 11e7da14
+
 Scrape images from a private Pinterest board using the cookies saved in the `cookies.json` file.
 ```bash
 pinterest-dl scrape "https://www.pinterest.com/pin/1234567" "images/art" -l 30 -c cookies.json
@@ -146,7 +142,7 @@
 - `--verbose`: Enable verbose output.
 
 
-## 🛠️ Python Usage
+## 🛠️ Python API
 You can also use the `PinterestDL` class directly in your Python code to scrape and download images programmatically.
 
 ### 1. Quick Scrape and Download
