--- conflicted
+++ resolved
@@ -40,11 +40,7 @@
         return f"{self.Major}.{self.Minor}.{self.Build}.{self.Patch}"
 
 
-<<<<<<< HEAD
 class Browser:
-=======
-class Browser(object):
->>>>>>> 1a147df0
     def __init__(self):
         self.app_root = utils.get_appdata_dir()
         self.version: BrowserVersion = None
@@ -57,7 +53,6 @@
         with open(version_file, "r") as f:
             version_str = f.read().strip()
             current_version = BrowserVersion.from_str(version_str)
-        print(f"Current Chrome driver version: {current_version}")
         if self.version.Major != current_version.Major:
             return False
         if self.version.Minor != current_version.Minor:
